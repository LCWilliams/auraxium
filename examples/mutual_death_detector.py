# type: ignore
# pylint: disable=unused-variable
"""Example for detecting mutual deaths between players.

This script showcases using the event client to detect mutual deaths
between players; i.e. two players killing each other at (nearly) the
same time.
"""

import asyncio
import datetime
from typing import Dict, Tuple

import auraxium

# The maximum time difference between kills for them to be considered mutual.
MUTUAL_DEATH_WINDOW = 5.0


async def main() -> None:
    """Main script method."""
    # Instantiate the event client
    client = auraxium.EventClient(service_id='s:example')

    # This dictionary is used to track recent deaths
    cache: Dict[int, Tuple[int, datetime.datetime]] = {}

    @client.trigger(auraxium.EventType.DEATH)
    async def on_death(event: auraxium.Event) -> None:
        """Run whenever a death event is received."""
<<<<<<< HEAD
        now = event.timestamp
=======
        now = datetime.datetime.fromtimestamp(event.timestamp)
>>>>>>> 5e4dee99
        victim_id = event.character_id
        killer_id = event.attacker_character_id

        # Ignore deaths not caused by enemy players
        if killer_id == 0 or victim_id == killer_id:
            return

        # Remove outdated kills from cache
        for cache_killer, cache_data in list(cache.items()):
            cache_victim, cache_timestamp = cache_data
            age = now - cache_timestamp
            if age.total_seconds() > MUTUAL_DEATH_WINDOW:
                del cache[cache_killer]

        # Check remaining cache items for mutual deaths
        for cache_killer, cache_data in cache.items():
            cache_victim, _ = cache_data
            if (cache_killer, cache_victim) == (victim_id, killer_id):
                # Mutual death found!

                # Get the names of the players involved
                ids = ','.join((str(i) for i in (killer_id, victim_id)))
                results = await client.find(
                    auraxium.ps2.Character, character_id=ids)
                if not results:
                    # Ignore events if you cannot resolve the player names
                    return
                victim, killer = results

                # Get the name of the server these players are on
                server = await victim.world()

                print(f'{now}: [{server}] - Mutual death between '
                      f'{victim.name()} and {killer.name()}')

                # Remove cache item as it was "consumed" for this mutual death
                del cache[cache_killer]
                return

        # No match found, add current event to cache instead
        cache[killer_id] = victim_id, now

if __name__ == '__main__':

    # NOTE: Be sure to use `run_forever()` rather than `run_until_complete()`
    # when using the event client, otherwise the client would shut down as soon
    # as the `main()` method finishes.

    loop = asyncio.get_event_loop()
    loop.create_task(main())
    loop.run_forever()<|MERGE_RESOLUTION|>--- conflicted
+++ resolved
@@ -25,14 +25,10 @@
     # This dictionary is used to track recent deaths
     cache: Dict[int, Tuple[int, datetime.datetime]] = {}
 
-    @client.trigger(auraxium.EventType.DEATH)
+    @client.trigger(auraxium.event.Death)
     async def on_death(event: auraxium.Event) -> None:
         """Run whenever a death event is received."""
-<<<<<<< HEAD
         now = event.timestamp
-=======
-        now = datetime.datetime.fromtimestamp(event.timestamp)
->>>>>>> 5e4dee99
         victim_id = event.character_id
         killer_id = event.attacker_character_id
 
