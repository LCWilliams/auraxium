{
    "files.exclude": {
        "**/.git": true,
        "**/.svn": true,
        "**/.hg": true,
        "**/CVS": true,
        "**/.DS_Store": true,
        "**/__pycache__": true, // Python cache
    },
    // Python linting
    "python.linting.pylintEnabled": true,
    // Python docstring generator (njpwerner.autodocstring)
    "autoDocstring.customTemplatePath": ".vscode/docstring.mustache",
    "autoDocstring.includeExtendedSummary": true,
    // Python extension settings
    "python.testing.unittestArgs": [
        "-v",
        "-s",
        "./tests",
        "-p",
        "*_test.py"
    ],
    "python.testing.pytestEnabled": false,
    "python.testing.nosetestsEnabled": false,
    "python.testing.unittestEnabled": true,
    // ReStructured text linter
    "restructuredtext.linter.extraArgs": [
        "--ignore-directives autoclass,automodule"
    ],
<<<<<<< HEAD
    "python.analysis.typeCheckingMode": "strict",
    "python.analysis.diagnosticMode": "workspace",
    "python.analysis.stubPath": "../../typings"
=======
    "restructuredtext.languageServer.disabled": true,
    "restructuredtext.confPath": "${workspaceFolder}\\docs"
>>>>>>> 179fe4be
}<|MERGE_RESOLUTION|>--- conflicted
+++ resolved
@@ -27,12 +27,9 @@
     "restructuredtext.linter.extraArgs": [
         "--ignore-directives autoclass,automodule"
     ],
-<<<<<<< HEAD
     "python.analysis.typeCheckingMode": "strict",
     "python.analysis.diagnosticMode": "workspace",
-    "python.analysis.stubPath": "../../typings"
-=======
+    "python.analysis.stubPath": "../../typings",
     "restructuredtext.languageServer.disabled": true,
     "restructuredtext.confPath": "${workspaceFolder}\\docs"
->>>>>>> 179fe4be
 }